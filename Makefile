--- conflicted
+++ resolved
@@ -341,10 +341,7 @@
 tesseract-langdata: $(TESSERACT_LANGDATA)
 
 $(TESSERACT_LANGDATA):
-<<<<<<< HEAD
-=======
-	@mkdir -p $(@D)
->>>>>>> 96f4a603
+	@mkdir -p $(@D)
 	wget -O $@ 'https://github.com/tesseract-ocr/langdata_lstm/raw/main/$(@F)'
 
 # Build leptonica
